--- conflicted
+++ resolved
@@ -6,14 +6,9 @@
     content_hash, Channel, CondaLock, GitMeta, LockMeta, LockedDependency, Manager, PackageHashes,
     TimeMeta,
 };
-<<<<<<< HEAD
 use crate::{MatchSpec, NamelessMatchSpec, NoArchType, PackageName, Platform, RepoDataRecord};
-use fxhash::{FxHashMap, FxHashSet};
-=======
-use crate::{MatchSpec, NamelessMatchSpec, NoArchType, Platform, RepoDataRecord};
 use fxhash::{FxBuildHasher, FxHashMap, FxHashSet};
 use indexmap::IndexMap;
->>>>>>> fd4029f2
 use std::str::FromStr;
 use url::Url;
 
@@ -184,11 +179,7 @@
     /// Collection of package hash fields
     pub package_hashes: PackageHashes,
     /// List of dependencies for this package
-<<<<<<< HEAD
-    pub dependency_list: FxHashMap<PackageName, NamelessMatchSpec>,
-=======
-    pub dependency_list: IndexMap<String, NamelessMatchSpec, FxBuildHasher>,
->>>>>>> fd4029f2
+    pub dependency_list: IndexMap<PackageName, NamelessMatchSpec, FxBuildHasher>,
     /// Check if package is optional
     pub optional: Option<bool>,
 
@@ -419,11 +410,7 @@
                     url: "https://conda.anaconda.org/conda-forge/osx-64/python-3.11.0-h4150a38_1_cpython.conda".parse().unwrap(),
                     package_hashes:  PackageHashes::Md5Sha256(parse_digest_from_hex::<rattler_digest::Md5>("c6f4b87020c72e2700e3e94c1fc93b70").unwrap(),
                                                                parse_digest_from_hex::<rattler_digest::Sha256>("7c58de8c7d98b341bd9be117feec64782e704fec5c30f6e14713ebccaab9b5d8").unwrap()),
-<<<<<<< HEAD
-                    dependency_list: FxHashMap::from_iter([(PackageName::new_unchecked("python"), NamelessMatchSpec::from_str("3.11.0.*").unwrap())]),
-=======
-                    dependency_list: FromIterator::from_iter([("python".to_string(), NamelessMatchSpec::from_str("3.11.0.*").unwrap())]),
->>>>>>> fd4029f2
+                    dependency_list: FromIterator::from_iter([(PackageName::new_unchecked("python"), NamelessMatchSpec::from_str("3.11.0.*").unwrap())]),
                     optional: None,
                     arch: Some("x86_64".to_string()),
                     subdir: Some("noarch".to_string()),
