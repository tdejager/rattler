use crate::arena::Arena;
use crate::id::{NameId, SolvableId};
use crate::mapping::Mapping;
use crate::solvable::Solvable;
<<<<<<< HEAD
use crate::VersionSetId;
use rattler_conda_types::{MatchSpec, Version};
=======
use crate::MatchSpecId;
use rattler_conda_types::{MatchSpec, PackageName, Version};
>>>>>>> 58baa217
use std::cell::OnceCell;
use std::cmp::Ordering;
use std::collections::HashMap;

/// Returns the order of two candidates based on the order used by conda.
#[allow(clippy::too_many_arguments)]
pub(crate) fn compare_candidates(
    a: SolvableId,
    b: SolvableId,
    solvables: &Arena<SolvableId, Solvable>,
    interned_strings: &HashMap<PackageName, NameId>,
    packages_by_name: &Mapping<NameId, Vec<SolvableId>>,
    match_specs: &Arena<VersionSetId, MatchSpec>,
    match_spec_to_candidates: &Mapping<VersionSetId, OnceCell<Vec<SolvableId>>>,
    match_spec_highest_version: &Mapping<VersionSetId, OnceCell<Option<(Version, bool)>>>,
) -> Ordering {
    let a_solvable = solvables[a].package();
    let b_solvable = solvables[b].package();

    let a_record = a_solvable.record;
    let b_record = b_solvable.record;

    // First compare by "tracked_features". If one of the packages has a tracked feature it is
    // sorted below the one that doesn't have the tracked feature.
    let a_has_tracked_features = !a_record.track_features.is_empty();
    let b_has_tracked_features = !b_record.track_features.is_empty();
    match a_has_tracked_features.cmp(&b_has_tracked_features) {
        Ordering::Less => return Ordering::Less,
        Ordering::Greater => return Ordering::Greater,
        Ordering::Equal => {}
    };

    // Otherwise, select the variant with the highest version
    match a_record.version.cmp(&b_record.version) {
        Ordering::Less => return Ordering::Greater,
        Ordering::Greater => return Ordering::Less,
        Ordering::Equal => {}
    };

    // Otherwise, select the variant with the highest build number
    match a_record.build_number.cmp(&b_record.build_number) {
        Ordering::Less => return Ordering::Greater,
        Ordering::Greater => return Ordering::Less,
        Ordering::Equal => {}
    };

    // Otherwise, compare the dependencies of the variants. If there are similar
    // dependencies select the variant that selects the highest version of the dependency.
    let a_match_specs = a_solvable
        .dependencies
        .iter()
        .map(|id| (*id, &match_specs[*id]));
    let b_match_specs = b_solvable
        .dependencies
        .iter()
        .map(|id| (*id, &match_specs[*id]));

    let b_specs_by_name: HashMap<_, _> = b_match_specs
        .filter_map(|(spec_id, spec)| spec.name.as_ref().map(|name| (name, (spec_id))))
        .collect();

    let a_specs_by_name = a_match_specs
        .filter_map(|(spec_id, spec)| spec.name.as_ref().map(|name| (name, (spec_id))));

    let mut total_score = 0;
    for (a_dep_name, a_spec_id) in a_specs_by_name {
        if let Some(b_spec_id) = b_specs_by_name.get(&a_dep_name) {
            if &a_spec_id == b_spec_id {
                continue;
            }

            // Find which of the two specs selects the highest version
            let highest_a = find_highest_version(
                a_spec_id,
                solvables,
                interned_strings,
                packages_by_name,
                match_specs,
                match_spec_to_candidates,
                match_spec_highest_version,
            );
            let highest_b = find_highest_version(
                *b_spec_id,
                solvables,
                interned_strings,
                packages_by_name,
                match_specs,
                match_spec_to_candidates,
                match_spec_highest_version,
            );

            // Skip version if no package is selected by either spec
            let (a_version, a_tracked_features, b_version, b_tracked_features) = if let (
                Some((a_version, a_tracked_features)),
                Some((b_version, b_tracked_features)),
            ) =
                (highest_a, highest_b)
            {
                (a_version, a_tracked_features, b_version, b_tracked_features)
            } else {
                continue;
            };

            // If one of the dependencies only selects versions with tracked features, down-
            // weight that variant.
            if let Some(score) = match a_tracked_features.cmp(&b_tracked_features) {
                Ordering::Less => Some(-100),
                Ordering::Greater => Some(100),
                Ordering::Equal => None,
            } {
                total_score += score;
                continue;
            }

            // Otherwise, down-weigh the version with the lowest selected version.
            total_score += match a_version.cmp(&b_version) {
                Ordering::Less => 1,
                Ordering::Equal => 0,
                Ordering::Greater => -1,
            };
        }
    }

    // If ranking the dependencies provides a score, use that for the sorting.
    match total_score.cmp(&0) {
        Ordering::Equal => {}
        ord => return ord,
    };

    // Otherwise, order by timestamp
    b_record.timestamp.cmp(&a_record.timestamp)
}

pub(crate) fn find_highest_version(
    match_spec_id: VersionSetId,
    solvables: &Arena<SolvableId, Solvable>,
    interned_strings: &HashMap<PackageName, NameId>,
    packages_by_name: &Mapping<NameId, Vec<SolvableId>>,
    match_specs: &Arena<VersionSetId, MatchSpec>,
    match_spec_to_candidates: &Mapping<VersionSetId, OnceCell<Vec<SolvableId>>>,
    match_spec_highest_version: &Mapping<VersionSetId, OnceCell<Option<(Version, bool)>>>,
) -> Option<(Version, bool)> {
    match_spec_highest_version[match_spec_id]
        .get_or_init(|| {
            let candidates = find_candidates(
                match_spec_id,
                match_specs,
                interned_strings,
                packages_by_name,
                solvables,
                match_spec_to_candidates,
            );

            candidates
                .iter()
                .map(|id| &solvables[*id].package().record)
                .fold(None, |init, record| {
                    Some(init.map_or_else(
                        || {
                            (
                                record.version.version().clone(),
                                !record.track_features.is_empty(),
                            )
                        },
                        |(version, has_tracked_features)| {
                            (
                                version.max(record.version.version().clone()),
                                has_tracked_features && record.track_features.is_empty(),
                            )
                        },
                    ))
                })
        })
        .as_ref()
        .map(|(version, has_tracked_features)| (version.clone(), *has_tracked_features))
}

pub(crate) fn find_candidates<'b>(
<<<<<<< HEAD
    match_spec_id: VersionSetId,
    match_specs: &Arena<VersionSetId, MatchSpec>,
    names_to_ids: &HashMap<String, NameId>,
=======
    match_spec_id: MatchSpecId,
    match_specs: &Arena<MatchSpecId, MatchSpec>,
    names_to_ids: &HashMap<PackageName, NameId>,
>>>>>>> 58baa217
    packages_by_name: &Mapping<NameId, Vec<SolvableId>>,
    solvables: &Arena<SolvableId, Solvable>,
    match_spec_to_candidates: &'b Mapping<VersionSetId, OnceCell<Vec<SolvableId>>>,
) -> &'b Vec<SolvableId> {
    match_spec_to_candidates[match_spec_id].get_or_init(|| {
        let match_spec = &match_specs[match_spec_id];
        let Some(match_spec_name) = match_spec.name.as_ref() else { return Vec::new() };
        let Some(name_id) = names_to_ids.get(match_spec_name) else { return Vec::new() };

        packages_by_name[*name_id]
            .iter()
            .cloned()
            .filter(|&solvable| match_spec.matches(solvables[solvable].package().record))
            .collect()
    })
}<|MERGE_RESOLUTION|>--- conflicted
+++ resolved
@@ -2,13 +2,8 @@
 use crate::id::{NameId, SolvableId};
 use crate::mapping::Mapping;
 use crate::solvable::Solvable;
-<<<<<<< HEAD
 use crate::VersionSetId;
-use rattler_conda_types::{MatchSpec, Version};
-=======
-use crate::MatchSpecId;
 use rattler_conda_types::{MatchSpec, PackageName, Version};
->>>>>>> 58baa217
 use std::cell::OnceCell;
 use std::cmp::Ordering;
 use std::collections::HashMap;
@@ -187,15 +182,9 @@
 }
 
 pub(crate) fn find_candidates<'b>(
-<<<<<<< HEAD
     match_spec_id: VersionSetId,
     match_specs: &Arena<VersionSetId, MatchSpec>,
-    names_to_ids: &HashMap<String, NameId>,
-=======
-    match_spec_id: MatchSpecId,
-    match_specs: &Arena<MatchSpecId, MatchSpec>,
     names_to_ids: &HashMap<PackageName, NameId>,
->>>>>>> 58baa217
     packages_by_name: &Mapping<NameId, Vec<SolvableId>>,
     solvables: &Arena<SolvableId, Solvable>,
     match_spec_to_candidates: &'b Mapping<VersionSetId, OnceCell<Vec<SolvableId>>>,
